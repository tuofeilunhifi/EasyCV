--- conflicted
+++ resolved
@@ -4,13 +4,9 @@
 from .coco import DetSourceCoco, DetSourceCoco2017, DetSourceTinyPerson
 from .coco_livs import DetSourceLvis
 from .coco_panoptic import DetSourceCocoPanoptic
-<<<<<<< HEAD
-from .objects365 import DetSourceObjects365
-=======
 from .crowd_human import DetSourceCrowdHuman
 from .fruit import DetSourceFruit
-from .object365 import DetSourceObject365
->>>>>>> 36a3c45e
+from .objects365 import DetSourceObjects365
 from .pai_format import DetSourcePAI
 from .pet import DetSourcePet
 from .raw import DetSourceRaw
@@ -19,15 +15,12 @@
 from .wider_person import DetSourceWiderPerson
 
 __all__ = [
-<<<<<<< HEAD
     'DetSourceCoco', 'DetSourceCocoPanoptic', 'DetSourceObjects365',
     'DetSourcePAI', 'DetSourceRaw', 'DetSourceVOC', 'DetSourceVOC2007',
     'DetSourceVOC2012', 'DetSourceCoco2017'
-=======
     'DetSourceCoco', 'DetSourceCocoPanoptic', 'DetSourcePAI', 'DetSourceRaw',
     'DetSourceVOC', 'DetSourceVOC2007', 'DetSourceVOC2012',
     'DetSourceCoco2017', 'DetSourceLvis', 'DetSourceWiderPerson',
     'DetSourceAfricanWildlife', 'DetSourcePet', 'DetSourceWiderFace',
-    'DetSourceCrowdHuman', 'DetSourceObject365'
->>>>>>> 36a3c45e
+    'DetSourceCrowdHuman'
 ]