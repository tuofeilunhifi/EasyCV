# Copyright (c) Alibaba, Inc. and its affiliates.
import json
import os
from glob import glob

import numpy as np
import torch
from mmcv.ops import RoIPool
from mmcv.parallel import collate, scatter
from torch.hub import load_state_dict_from_url
from torchvision.transforms import Compose

from easycv.apis.export import reparameterize_models
from easycv.core.visualization import imshow_bboxes
from easycv.datasets.registry import PIPELINES
from easycv.datasets.utils import replace_ImageToTensor
from easycv.file import io
from easycv.file.utils import is_url_path, url_path_exists
from easycv.models import build_model
from easycv.models.detection.utils import postprocess
from easycv.utils.checkpoint import load_checkpoint
from easycv.utils.config_tools import mmcv_config_fromfile
from easycv.utils.constant import CACHE_DIR
from easycv.utils.logger import get_root_logger
<<<<<<< HEAD
from easycv.utils.mmlab_utils import (dynamic_adapt_for_mmlab,
                                      remove_adapt_for_mmlab)
=======
from easycv.utils.mmlab_utils import dynamic_adapt_for_mmlab
>>>>>>> 3d061a70
from easycv.utils.registry import build_from_cfg
from .base import PredictorV2
from .builder import PREDICTORS
from .classifier import TorchClassifier

try:
    from easy_vision.python.inference.predictor import PredictorInterface
except Exception:
    from .interface import PredictorInterface

try:
    from thirdparty.mtcnn import FaceDetector
except Exception:
    from easycv.thirdparty.mtcnn import FaceDetector


@PREDICTORS.register_module()
<<<<<<< HEAD
class DetectionPredictor(PredictorV2):
    """Generic Detection Predictor, it will filter bbox results by ``score_threshold`` .
    """

    def __init__(self,
                 model_path=None,
                 config_file=None,
                 batch_size=1,
                 device=None,
                 save_results=False,
                 save_path=None,
                 mode='rgb',
                 score_threshold=0.5):
        super(DetectionPredictor, self).__init__(
            model_path,
            config_file=config_file,
            batch_size=batch_size,
            device=device,
            save_results=save_results,
            save_path=save_path,
            mode=mode,
        )
        self.score_thresh = score_threshold

    def postprocess(self, inputs, *args, **kwargs):
        for batch_index in range(self.batch_size):
            this_detection_scores = inputs['detection_scores'][batch_index]
            sel_ids = this_detection_scores > self.score_thresh
            inputs['detection_scores'][batch_index] = inputs[
                'detection_scores'][batch_index][sel_ids]
            inputs['detection_boxes'][batch_index] = inputs['detection_boxes'][
                batch_index][sel_ids]
            inputs['detection_classes'][batch_index] = inputs[
                'detection_classes'][batch_index][sel_ids]
        # TODO class label remapping
        return inputs
=======
class DetrPredictor(PredictorInterface):
    """Inference image(s) with the detector.
    Args:
        model_path (str): checkpoint model and export model are shared.
        config_path (str): If config_path is specified, both checkpoint model and export model can be used; if config_path=None, the export model is used by default.
    """

    def __init__(self, model_path, config_path=None):

        self.model_path = model_path

        if config_path is not None:
            self.cfg = mmcv_config_fromfile(config_path)
        else:
            logger = get_root_logger()
            logger.warning('please use export model!')
            if is_url_path(self.model_path) and url_path_exists(
                    self.model_path):
                checkpoint = load_state_dict_from_url(model_path)
            else:
                assert io.exists(
                    self.model_path), f'{self.model_path} does not exists'

                with io.open(self.model_path, 'rb') as infile:
                    checkpoint = torch.load(infile, map_location='cpu')

            assert 'meta' in checkpoint and 'config' in checkpoint[
                'meta'], 'meta.config is missing from checkpoint'

            config_str = checkpoint['meta']['config']
            if isinstance(config_str, dict):
                config_str = json.dumps(config_str)

            # get config
            basename = os.path.basename(self.model_path)
            fname, _ = os.path.splitext(basename)
            self.local_config_file = os.path.join(CACHE_DIR,
                                                  f'{fname}_config.json')
            if not os.path.exists(CACHE_DIR):
                os.makedirs(CACHE_DIR)
            with open(self.local_config_file, 'w') as ofile:
                ofile.write(config_str)
            self.cfg = mmcv_config_fromfile(self.local_config_file)

        # dynamic adapt mmdet models
        dynamic_adapt_for_mmlab(self.cfg)

        # build model
        self.model = build_model(self.cfg.model)

        self.device = 'cuda' if torch.cuda.is_available() else 'cpu'
        map_location = 'cpu' if self.device == 'cpu' else 'cuda'
        self.ckpt = load_checkpoint(
            self.model, self.model_path, map_location=map_location)

        self.model.to(self.device)
        self.model.eval()

        self.CLASSES = self.cfg.CLASSES

    def predict(self, imgs):
        """
        Args:
            imgs (str/ndarray or list[str/ndarray] or tuple[str/ndarray]):
            Either image files or loaded images.
        Returns:
            If imgs is a list or tuple, the same length list type results
            will be returned, otherwise return the detection results directly.
        """

        if isinstance(imgs, (list, tuple)):
            is_batch = True
        else:
            imgs = [imgs]
            is_batch = False

        cfg = self.cfg
        device = next(self.model.parameters()).device  # model device

        if isinstance(imgs[0], np.ndarray):
            cfg = cfg.copy()
            # set loading pipeline type
            cfg.data.val.pipeline.insert(0, dict(type='LoadImageFromWebcam'))
        else:
            cfg = cfg.copy()
            # set loading pipeline type
            cfg.data.val.pipeline.insert(
                0,
                dict(
                    type='LoadImageFromFile',
                    file_client_args=dict(
                        backend=('http' if imgs[0].startswith('http'
                                                              ) else 'disk'))))

        cfg.data.val.pipeline = replace_ImageToTensor(cfg.data.val.pipeline)

        transforms = []
        for transform in cfg.data.val.pipeline:
            if 'img_scale' in transform:
                transform['img_scale'] = tuple(transform['img_scale'])
            if isinstance(transform, dict):
                transform = build_from_cfg(transform, PIPELINES)
                transforms.append(transform)
            elif callable(transform):
                transforms.append(transform)
            else:
                raise TypeError('transform must be callable or a dict')
        test_pipeline = Compose(transforms)

        datas = []
        for img in imgs:
            # prepare data
            if isinstance(img, np.ndarray):
                # directly add img
                data = dict(img=img)
            else:
                # add information into dict
                data = dict(img_info=dict(filename=img), img_prefix=None)
            # build the data pipeline
            data = test_pipeline(data)
            datas.append(data)

        data = collate(datas, samples_per_gpu=len(imgs))
        # just get the actual data from DataContainer
        data['img_metas'] = [
            img_metas.data[0] for img_metas in data['img_metas']
        ]
        data['img'] = [img.data[0] for img in data['img']]
        if next(self.model.parameters()).is_cuda:
            # scatter to specified GPU
            data = scatter(data, [device])[0]
        else:
            for m in self.model.modules():
                assert not isinstance(
                    m, RoIPool
                ), 'CPU inference with RoIPool is not supported currently.'

        # forward the model
        with torch.no_grad():
            results = self.model(mode='test', **data)

        return results

    def visualize(self,
                  img,
                  results,
                  score_thr=0.3,
                  show=False,
                  out_file=None):
        bboxes = results['detection_boxes'][0]
        scores = results['detection_scores'][0]
        labels = results['detection_classes'][0].tolist()

        # If self.CLASSES is not None, class_id will be converted to self.CLASSES for visualization,
        # otherwise the class_id will be displayed.
        # And don't try to modify the value in results, it may cause some bugs or even precision problems,
        # because `self.evaluate` will also use the results, refer to: https://github.com/alibaba/EasyCV/pull/67

        if self.CLASSES is not None and len(self.CLASSES) > 0:
            for i, classes_id in enumerate(labels):
                if classes_id is None:
                    labels[i] = None
                else:
                    labels[i] = self.CLASSES[int(classes_id)]

        if scores is not None and score_thr > 0:
            inds = scores > score_thr
            bboxes = bboxes[inds]
            labels = np.array(labels)[inds]

        imshow_bboxes(
            img,
            bboxes,
            labels=labels,
            colors='green',
            text_color='white',
            font_size=20,
            thickness=1,
            font_scale=0.5,
            show=show,
            out_file=out_file)
>>>>>>> 3d061a70


@PREDICTORS.register_module()
class TorchYoloXPredictor(PredictorInterface):

    def __init__(self,
                 model_path,
                 max_det=100,
                 score_thresh=0.5,
                 use_trt_efficientnms=False,
                 model_config=None):
        """
        init model

        Args:
          model_path: model file path
          max_det: maximum number of detection
          score_thresh:  score_thresh to filter box
          model_config: config string for model to init, in json format
        """
        self.model_path = model_path
        self.max_det = max_det
        self.device = 'cuda' if torch.cuda.is_available() else 'cpu'
        # set type
        self.model_type = 'raw'
        if model_path.endswith('jit'):
            self.model_type = 'jit'
        if model_path.endswith('blade'):
            self.model_type = 'blade'

        self.use_trt_efficientnms = use_trt_efficientnms

        if self.model_type == 'blade' or self.use_trt_efficientnms:
            import torch_blade

        if model_config:
            model_config = json.loads(model_config)
        else:
            model_config = {}

        self.score_thresh = model_config[
            'score_thresh'] if 'score_thresh' in model_config else score_thresh

        if self.model_type != 'raw':
            # jit or blade model
            preprocess_path = '.'.join(
                model_path.split('.')[:-1] + ['preprocess'])
            if os.path.exists(preprocess_path):
                # use a preprocess jit model to speed up
                with io.open(preprocess_path, 'rb') as infile:
                    map_location = 'cpu' if self.device == 'cpu' else 'cuda'
                    self.preprocess = torch.jit.load(infile, map_location)

            with io.open(model_path, 'rb') as infile:
                map_location = 'cpu' if self.device == 'cpu' else 'cuda'
                self.model = torch.jit.load(infile, map_location)
            with io.open(model_path + '.config.json', 'r') as infile:
                self.cfg = json.load(infile)
                test_pipeline = self.cfg['test_pipeline']
                self.CLASSES = self.cfg['classes']
                self.preprocess_jit = self.cfg['export']['preprocess_jit']

            self.traceable = True

        else:
            self.preprocess_jit = False
            with io.open(self.model_path, 'rb') as infile:
                checkpoint = torch.load(infile, map_location='cpu')

            assert 'meta' in checkpoint and 'config' in checkpoint[
                'meta'], 'meta.config is missing from checkpoint'

            config_str = checkpoint['meta']['config']
            # get config
            basename = os.path.basename(self.model_path)
            fname, _ = os.path.splitext(basename)
            self.local_config_file = os.path.join(CACHE_DIR,
                                                  f'{fname}_config.json')
            if not os.path.exists(CACHE_DIR):
                os.makedirs(CACHE_DIR)
            with open(self.local_config_file, 'w') as ofile:
                ofile.write(config_str)

            self.cfg = mmcv_config_fromfile(self.local_config_file)

            # build model
            self.model = build_model(self.cfg.model)

            self.traceable = getattr(self.model, 'trace_able', False)

            self.device = 'cuda' if torch.cuda.is_available() else 'cpu'
            map_location = 'cpu' if self.device == 'cpu' else 'cuda'
            self.ckpt = load_checkpoint(
                self.model, self.model_path, map_location=map_location)

            self.model = reparameterize_models(self.model)

            self.model.to(self.device)
            self.model.eval()
            test_pipeline = self.cfg.test_pipeline
            self.CLASSES = self.cfg.CLASSES

        # build pipeline
        pipeline = [build_from_cfg(p, PIPELINES) for p in test_pipeline]
        self.pipeline = Compose(pipeline)

        self.test_conf = self.cfg['model'].get('test_conf', 0.01)
        self.nms_thre = self.cfg['model'].get('nms_thre', 0.65)
        self.num_classes = len(self.CLASSES)

    def post_assign(self, outputs, img_metas):
        detection_boxes = []
        detection_scores = []
        detection_classes = []
        img_metas_list = []

        for i in range(len(outputs)):
            if img_metas:
                img_metas_list.append(img_metas[i])
            if outputs[i].requires_grad == True:
                outputs[i] = outputs[i].detach()

            if outputs[i] is not None:
                bboxes = outputs[i][:, 0:4] if outputs[i] is not None else None
                if img_metas:
                    bboxes /= img_metas[i]['scale_factor'][0]
                detection_boxes.append(bboxes.cpu().numpy())
                detection_scores.append(
                    (outputs[i][:, 4] * outputs[i][:, 5]).cpu().numpy())
                detection_classes.append(outputs[i][:, 6].cpu().numpy().astype(
                    np.int32))
            else:
                detection_boxes.append(None)
                detection_scores.append(None)
                detection_classes.append(None)

        test_outputs = {
            'detection_boxes': detection_boxes,
            'detection_scores': detection_scores,
            'detection_classes': detection_classes,
            'img_metas': img_metas_list
        }
        return test_outputs

    def predict(self, input_data_list, batch_size=-1, to_numpy=True):
        """
    using session run predict a number of samples using batch_size

    Args:
      input_data_list:  a list of numpy array(in rgb order), each array is a sample
        to be predicted
      batch_size: batch_size passed by the caller, you can also ignore this param and
        use a fixed number if you do not want to adjust batch_size in runtime
    Return:
      result: a list of dict, each dict is the prediction result of one sample
        eg, {"output1": value1, "output2": value2}, the value type can be
        python int str float, and numpy array
    """
        output_list = []
        for idx, img in enumerate(input_data_list):
            if type(img) is not np.ndarray:
                img = np.asarray(img)

            ori_img_shape = img.shape[:2]
            if self.preprocess_jit:
                # the input should also be as the type of uint8 as mmcv
                img = torch.from_numpy(img).to(self.device)
                img = img.unsqueeze(0)

                if hasattr(self, 'preprocess'):
                    img, img_info = self.preprocess(img)

            else:
                data_dict = {'img': img}
                data_dict = self.pipeline(data_dict)
                img = data_dict['img']
                img = torch.unsqueeze(img._data, 0).to(self.device)
                data_dict.pop('img')
                img_info = data_dict['img_metas']._data

            if self.traceable:
                if self.use_trt_efficientnms:
                    with torch.no_grad():
                        tmp_out = self.model(img)
                        det_out = {}
                        det_out['detection_boxes'] = tmp_out[1] / img_info[
                            'scale_factor'][0]
                        det_out['detection_scores'] = tmp_out[2]
                        det_out['detection_classes'] = tmp_out[3]

                else:
                    with torch.no_grad():
                        det_out = self.post_assign(
                            postprocess(
                                self.model(img), self.num_classes,
                                self.test_conf, self.nms_thre),
                            img_metas=[img_info])
            else:
                with torch.no_grad():
                    det_out = self.model(
                        img, mode='test', img_metas=[img_info])

            # print(det_out)
            # det_out = det_out[:self.max_det]
            # scale box to original image scale, this logic has some operation
            # that can not be traced, see
            # https://discuss.pytorch.org/t/windows-libtorch-c-load-cuda-module-with-std-runtime-error-message-shape-4-is-invalid-for-input-if-size-40/63073/4
            # det_out = scale_coords(img.shape[2:], det_out, ori_img_shape, (scale_factor, pad))

            detection_scores = det_out['detection_scores'][0]

            if detection_scores is not None:
                sel_ids = detection_scores > self.score_thresh
                detection_scores = detection_scores[sel_ids]
                detection_boxes = det_out['detection_boxes'][0][sel_ids]
                detection_classes = det_out['detection_classes'][0][sel_ids]
            else:
                detection_boxes = None
                detection_classes = None

            num_boxes = detection_classes.shape[
                0] if detection_classes is not None else 0

            detection_classes_names = [
                self.CLASSES[detection_classes[idx]]
                for idx in range(num_boxes)
            ]

            out = {
                'ori_img_shape': list(ori_img_shape),
                'detection_boxes': detection_boxes,
                'detection_scores': detection_scores,
                'detection_classes': detection_classes,
                'detection_class_names': detection_classes_names,
            }

            output_list.append(out)

        return output_list


@PREDICTORS.register_module()
class TorchFaceDetector(PredictorInterface):

    def __init__(self, model_path=None, model_config=None):
        """
    init model, add a facedetect and align for img input.

    Args:
      model_path: model file path
      model_config: config string for model to init, in json format
    """

        self.detector = FaceDetector()

    def get_output_type(self):
        """
    in this function user should return a type dict, which indicates
    which type of data should the output of predictor be converted to
    * type json, data will be serialized to json str

    * type image, data will be converted to encode image binary and write to oss file,
      whose name is output_dir/${key}/${input_filename}_${idx}.jpg, where input_filename
      is the base filename extracted from url, key corresponds to the key in the dict of output_type,
      if the type of data indexed by key is a list, idx is the index of element in list, otherwhile ${idx} will be empty

    * type video, data will be converted to encode video binary and write to oss file,

    :: return  {
      'image': 'image',
      'feature': 'json'
    }
    indicating that the image data in the output dict will be save to image
    file and feature in output dict will be converted to json

    """
        return {}

    def batch(self, image_tensor_list):
        return torch.stack(image_tensor_list)

    def predict(self, input_data_list, batch_size=-1, threshold=0.95):
        """
    using session run predict a number of samples using batch_size

    Args:
      input_data_list:  a list of numpy array, each array is a sample to be predicted
      batch_size: batch_size passed by the caller, you can also ignore this param and
        use a fixed number if you do not want to adjust batch_size in runtime
    Return:
      result: a list of dict, each dict is the prediction result of one sample
        eg, {"output1": value1, "output2": value2}, the value type can be
        python int str float, and numpy array
    Raise:
       if detect !=1 face in a img, then do nothing for this image
    """
        num_image = len(input_data_list)
        assert len(
            input_data_list) > 0, 'input images should not be an empty list'

        image_list = input_data_list
        outputs_list = []

        for idx, img in enumerate(image_list):
            if type(img) is not np.ndarray:
                img = np.asarray(img)

            ori_img_shape = img.shape[:2]
            bbox, ld = self.detector.safe_detect(img)
            _scores = np.array([i[-1] for i in bbox])

            boxes = []
            scores = []
            for idx, s in enumerate(_scores):
                if s > threshold:
                    boxes.append(bbox[idx][:-1])
                    scores.append(bbox[idx][-1])
            boxes = np.array(boxes)
            scores = np.array(scores)

            out = {
                'ori_img_shape': list(ori_img_shape),
                'detection_boxes': boxes,
                'detection_scores': scores,
                'detection_classes': [0] * boxes.shape[0],
                'detection_class_names': ['face'] * boxes.shape[0],
            }

            outputs_list.append(out)

        return outputs_list


@PREDICTORS.register_module()
class TorchYoloXClassifierPredictor(PredictorInterface):

    def __init__(self,
                 models_root_dir,
                 max_det=100,
                 cls_score_thresh=0.01,
                 det_model_config=None,
                 cls_model_config=None):
        """
    init model, add a yolox and classification predictor for img input.

    Args:
      models_root_dir: models_root_dir/detection/*.pth and models_root_dir/classification/*.pth
      det_model_config: config string for detection model to init, in json format
      cls_model_config: config string for classification model to init, in json format
    """
        det_model_path = glob(
            '%s/detection/*.pt*' % models_root_dir, recursive=True)
        assert (len(det_model_path) == 1)
        cls_model_path = glob(
            '%s/classification/*.pt*' % models_root_dir, recursive=True)
        assert (len(cls_model_path) == 1)

        self.det_predictor = TorchYoloXPredictor(
            det_model_path[0], max_det=max_det, model_config=det_model_config)
        self.cls_predictor = TorchClassifier(
            cls_model_path[0], model_config=cls_model_config)
        self.cls_score_thresh = cls_score_thresh

    def predict(self, input_data_list, batch_size=-1):
        """
    using session run predict a number of samples using batch_size

    Args:
      input_data_list:  a list of numpy array(in rgb order), each array is a sample
        to be predicted
      batch_size: batch_size passed by the caller, you can also ignore this param and
        use a fixed number if you do not want to adjust batch_size in runtime
    Return:
      result: a list of dict, each dict is the prediction result of one sample
        eg, {"output1": value1, "output2": value2}, the value type can be
        python int str float, and numpy array
    """
        results = self.det_predictor.predict(
            input_data_list, batch_size=batch_size)

        for img_idx, img in enumerate(input_data_list):
            detection_boxes = results[img_idx]['detection_boxes']
            detection_classes = results[img_idx]['detection_classes']
            detection_scores = results[img_idx]['detection_scores']

            crop_img_batch = []
            for idx in range(detection_boxes.shape[0]):
                xyxy = [int(a) for a in detection_boxes[idx]]
                cropImg = img[xyxy[1]:xyxy[3], xyxy[0]:xyxy[2]]
                crop_img_batch.append(cropImg)

            if len(crop_img_batch) > 0:
                cls_output = self.cls_predictor.predict(
                    crop_img_batch, batch_size=32)
            else:
                cls_output = []

            class_name_list = []
            class_id_list = []
            class_score_list = []
            det_bboxes = []
            product_count_dict = {}

            for idx in range(len(cls_output)):
                class_name = cls_output[idx]['class_name'][0]
                class_score = cls_output[idx]['class_probs'][class_name]
                if class_score < self.cls_score_thresh:
                    continue

                if class_name not in product_count_dict:
                    product_count_dict[class_name] = 1
                else:
                    product_count_dict[class_name] += 1
                class_name_list.append(class_name)
                class_id_list.append(int(cls_output[idx]['class'][0]))
                class_score_list.append(class_score)
                det_bboxes.append([float(a) for a in detection_boxes[idx]])

            results[img_idx].update({
                'detection_boxes': np.array(det_bboxes),
                'detection_scores': class_score_list,
                'detection_classes': class_id_list,
                'detection_class_names': class_name_list,
                'product_count': product_count_dict
            })

        return results<|MERGE_RESOLUTION|>--- conflicted
+++ resolved
@@ -22,12 +22,8 @@
 from easycv.utils.config_tools import mmcv_config_fromfile
 from easycv.utils.constant import CACHE_DIR
 from easycv.utils.logger import get_root_logger
-<<<<<<< HEAD
 from easycv.utils.mmlab_utils import (dynamic_adapt_for_mmlab,
                                       remove_adapt_for_mmlab)
-=======
-from easycv.utils.mmlab_utils import dynamic_adapt_for_mmlab
->>>>>>> 3d061a70
 from easycv.utils.registry import build_from_cfg
 from .base import PredictorV2
 from .builder import PREDICTORS
@@ -45,7 +41,6 @@
 
 
 @PREDICTORS.register_module()
-<<<<<<< HEAD
 class DetectionPredictor(PredictorV2):
     """Generic Detection Predictor, it will filter bbox results by ``score_threshold`` .
     """
@@ -82,7 +77,8 @@
                 'detection_classes'][batch_index][sel_ids]
         # TODO class label remapping
         return inputs
-=======
+
+
 class DetrPredictor(PredictorInterface):
     """Inference image(s) with the detector.
     Args:
@@ -264,7 +260,6 @@
             font_scale=0.5,
             show=show,
             out_file=out_file)
->>>>>>> 3d061a70
 
 
 @PREDICTORS.register_module()
